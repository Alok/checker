(** Implement the binary equivalence algorithms from sections 5 and 6 of the paper as a type checker for LF:

    [EEST]: Extensional Equivalence and Singleton Types
    by Christopher A. Stone and Robert Harper
    ACM Transactions on Computational Logic, Vol. 7, No. 4, October 2006, Pages 676-722.
*)

(*

  We probably don't handle types such as [Pi x:A, Singleton(B)] well.

  We should implement hash consing so the alpha equivalence testing doesn't slow things down too much.

*)

let tactic_tracing = false

open Error
open Errorcheck
open Variables
open Typesystem
open Names
open Printer
open Substitute
open Printf
open Helpers
open Tau
open Printer

let abstraction1 pos (env:environment) = function
  | ARG(t,ARG((_,LAMBDA(x, _)),_)) -> ts_bind env x t
  | _ -> env

let abstraction2 pos (env:environment) = function
  | ARG(_,ARG(_,ARG(n,ARG((_,LAMBDA(x,_)),_)))) -> ts_bind env x (get_pos n, make_T_El n)
  | _ -> env

let abstraction3 pos (env:environment) = function
  | ARG(f,ARG(_,ARG((_,LAMBDA(x, _)),_))) -> (
      try
	let tf = tau env f in (
	match unmark tf with
	| APPLY(T T_Pi, ARG(t, _)) -> ts_bind env x t
	| _ -> env)
      with TypeCheckingFailure _ | NotImplemented ->
	(* printf "%a: warning: abstraction3: \"tau\" not implemented for %a\n%!" _pos_of f _e f; *)
	env)
  | _ -> env

let ts_binders = [
  ((O O_lambda, 1), abstraction1);
  ((T T_Pi, 1), abstraction1);
  ((T T_Sigma, 1), abstraction1);
  ((O O_forall, 3), abstraction2);
  ((O O_ev, 2), abstraction3)
]

let enable_ts_binders = false

let apply_ts_binder env i e =
  if not enable_ts_binders then env else
  let pos = get_pos e in
  match unmark e with
  | APPLY(h,args) -> (
      try
        (List.assoc (h,i) ts_binders) pos env args
      with
        Not_found -> env)
  | _ -> (trap(); raise Internal)

let try_alpha = true

let rec strip_singleton ((_,(_,t)) as u) = match t with
| F_Singleton a -> strip_singleton a
| _ -> u

let rec un_singleton t =
  match unmark t with
  | F_Singleton xt -> let (x,t) = strip_singleton xt in t
  | _ -> t

(* background assumption: all types in the environment have been verified *)

let apply_tactic surr env pos t args = function
  | Tactic_sequence _ -> raise NotImplemented
  | Tactic_name name ->
      let tactic =
        try List.assoc name !tactics
        with Not_found -> err env pos ("unknown tactic: " ^ name) in
      tactic surr env pos t args
  | Tactic_index n ->
      if n < List.length env.local_lf_context
      then TacticSuccess (var_to_lf_pos pos (VarRel n))
      else err env pos ("index out of range: "^string_of_int n)

let show_tactic_result k =
  if tactic_tracing then
  (
   match k with
   | TacticSuccess e -> printf "tactic success: %a\n%!" _e e
   | TacticFailure -> printf "tactic failure\n%!" );
  k

let rec natural_type (env:environment) (x:lf_expr) : lf_type =
  if true then raise Internal;          (* this function is unused *)
  (* assume nothing *)
  (* see figure 9 page 696 [EEST] *)
  let pos = get_pos x in
  match unmark x with
  | APPLY(l,args) ->
      let t = head_to_type env pos l in
      let rec repeat i args t =
        match args, unmark t with
        | ARG(x,args), F_Pi(v,a,b) -> repeat (i+1) args (subst_type x b)
        | ARG _, _ -> err env pos "at least one argument too many"
        | CAR args, F_Sigma(v,a,b) -> repeat (i+1) args a
        | CAR _, _ -> err env pos "pi1 expected a pair (2)"
        | CDR args, F_Sigma(v,a,b) -> repeat (i+1) args b
        | CDR _, _ -> err env pos "pi2 expected a pair (2)"
        | END, F_Pi(v,a,b) -> errmissingarg env pos a
        | END, t -> t
      in nowhere 5 (repeat 0 args t)
  | LAMBDA _ -> err env pos "LF lambda expression found, has no natural type"
  | CONS _ -> err env pos "LF pair found, has no natural type"

let car_passed_term pos head args_passed = with_pos pos (APPLY(head,reverse_spine (CAR args_passed)))

let subst_car_passed_term pos head args_passed b = 
  if !debug_mode then printf "subst_car_passed_term head %a args_passed %a b %a\n%!" _h head _s args_passed _t b;
  let r = subst_type (car_passed_term pos head args_passed) b in
  if !debug_mode then printf "subst_car_passed_term returns %a\n%!" _t r;
  r

let rec head_reduction (env:environment) (x:lf_expr) : lf_expr =
  (* see figure 9 page 696 [EEST] *)
  (* assume x is not a pair or a function *)
  (* raises Not_found if there is no head reduction *)
  (* we work out the natural type of each partial head path in the loop below,
     while looking for singletons, instead of calling the routine natural_type *)
  let pos = get_pos x in
  match unmark x with
  | APPLY(h,args) -> (
      match h with
      | TAC _ -> raise Internal	(* all tactics should have been handled during type checking *)
      | (U _|O _|T _) -> raise Not_found (* we know the constants in our signature don't involve singleton types *)
      | head ->
	  let t = 
	    try
	      head_to_type env pos head 
	    with Not_found ->
	      printf "%a: head = %a\n%!" _pos pos _h head;
	      print_context None stdout env;
	      raise Internal
	  in
	  let args_passed = END in
	  let rec repeat t args_passed args =
	    match unmark t, args with
	    | F_Singleton s, args -> let (x,t) = strip_singleton s in apply_args x args (* here we unfold a definition *)
	    | F_Pi(v,a,b), ARG(x,args) -> repeat (subst_type x b) (ARG(x,args_passed)) args
	    | F_Sigma(v,a,b), CAR args -> repeat a (CAR args_passed) args
	    | F_Sigma(v,a,b), CDR args -> repeat (subst_car_passed_term pos head args_passed b) (CDR args_passed) args
	    | _, END -> raise Not_found
	    | _ -> 
		printf "%a: x = %a\n%a: t = %a, args_passed = %a, args = %a\n%!" _pos pos _e x _pos (get_pos t) _t t _s args_passed _s args;
		raise Internal
	  in repeat t args_passed args
     )
  | CONS _ 
  | LAMBDA _ -> raise Internal

let rec head_normalization (env:environment) (x:lf_expr) : lf_expr =
  (* see figure 9 page 696 [EEST] *)
  if !debug_mode then printf "entering head_normalization: x = %a\n%!" _e x;
  try 
    let r = head_normalization env (head_reduction env x) in
    if !debug_mode then printf "leaving head_normalization: r = %a\n%!" _e r;
    r    
  with Not_found -> 
    if !debug_mode then printf "leaving head_normalization, no change\n%!";
    x

let term_equiv = Alpha.UEqual.term_equiv empty_uContext 0 (* or should it be UEquivA ? *)
let type_equiv = Alpha.UEqual.type_equiv empty_uContext 0

(** Witness checking *)

let compare_var_to_expr v e =
  match unmark e with
  | APPLY(V w, END) -> v = w
  | _ -> false

let open_context t1 (env,p,o,t2) =
  let env = local_tts_declare_object env "x" t1 in
  let v = VarRel 1 in
  let v' = VarRel 0 in
  let e = var_to_lf v ** var_to_lf v' ** END in
  let p = Substitute.apply_args (rel_shift_expr 1 p) e in
  let o = Substitute.apply_args (rel_shift_expr 1 o) e in
  let t2 = Substitute.apply_args (rel_shift_expr 1 t2) e in
  (env,p,o,t2)

let unpack_El' t =
  match unmark t with
  | APPLY(T T_El',args) -> args2 args
  | _ -> raise FalseWitness

let unpack_Pi' t =
  match unmark t with
  | APPLY(T T_Pi',args) -> args2 args
  | _ -> raise FalseWitness

let unpack_ev' o =
  match unmark o with
  | APPLY(O O_ev',args) -> args4 args
  | _ -> raise FalseWitness

let unpack_lambda' o =
  match unmark o with
  | APPLY(O O_lambda',args) -> args2 args
  | _ -> raise FalseWitness

let apply_2 shift f x y = Substitute.apply_args (rel_shift_expr shift f) (x ** y ** END)

let rec check_istype env t =
  match unmark t with
  | APPLY(V (Var i), END) -> if not (isid i && is_tts_type_variable env (id_to_name i)) then err env (get_pos t) "variable not declared as a type"
  | APPLY(T th, args) -> (
      match th with
      | T_Pi' ->
	  let t1,t2 = args2 args in
	  check_istype env t1;
	  let env = local_tts_declare_object env "o" t1 in
	  let o = var_to_lf (VarRel 1) in
	  let p = var_to_lf (VarRel 0) in
	  let t2 = Substitute.apply_args (rel_shift_expr 1 t2) (o ** p ** END) in
	  check_istype env t2
      | T_U' -> ()
      | T_El' ->
	  let o,p = args2 args in
	  check_hastype env p o uuu
      | T_Proof ->
	  let p,o,t = args3 args in
	  check_hastype env p o t
      | _ -> err env (get_pos t) "invalid type, or not implemented yet.")
  | _ -> err env (get_pos t) ("invalid type, or not implemented yet: " ^ ts_expr_to_string t)

and check_hastype env p o t =
  if false then printf "check_hastype\n p = %a\n o = %a\n t = %a\n%!" _e p _e o _e t;
  match unmark p with
  | APPLY(V p', END) when is_witness_var p' -> (
      let o' = base_var p' in
      let t' =
	try tts_fetch_type env p'
	with Not_found -> err env (get_pos p) "variable not in context" in
      if not (compare_var_to_expr o' o) then err env (get_pos o) ("expected variable " ^ vartostring o');
      if not (term_equiv t t') then mismatch_term_tstype_tstype env o t' t)
  | APPLY(W wh, pargs) -> (
      match wh with
      | W_wev ->
	  let pf,po = args2 pargs in
          let f,o,t1,t2 = unpack_ev' o in
          check_hastype env po o t1;
          let u = nowhere 123 (APPLY(T T_Pi', t1 ** t2 ** END)) in
          check_hastype env pf f u;
          let t2' = Substitute.apply_args t2 (po ** o ** END) in
          if not (term_equiv t2' t) then mismatch_term_tstype_tstype env o t t2'
      | W_wlam ->
	  let p = args1 pargs in
	  let t1',o = unpack_lambda' o in
	  let t1,t2 = unpack_Pi' t in
	  if not (term_equiv t1' t1) then mismatch_term env (get_pos t) t (get_pos t1) t1;
	  let env,p,o,t2 = open_context t1 (env,p,o,t2) in
	  check_hastype env p o t2
      | W_wconv | W_wconveq | W_weleq | W_wpi1 | W_wpi2 | W_wl1 | W_wl2 | W_wevt1 | W_wevt2
      | W_wevf | W_wevo | W_wbeta | W_weta | W_Wsymm | W_Wtrans | W_wrefl | W_wsymm | W_wtrans
      | W_Wrefl
	-> raise FalseWitness
     )
  | _ ->
      try
	check_hastype env (head_reduction env p) o t
      with
	Not_found -> err env (get_pos p) ("expected a witness expression: " ^ lf_expr_to_string p)

and check_type_equality env p t t' =
  match unmark p with
  | APPLY(W wh, pargs) -> (
      match wh with
      | W_weleq ->
	  let peq = args1 pargs in
	  let o,p = unpack_El' t in
	  let o',p' = unpack_El' t' in
	  check_object_equality env peq o o' uuu;
	  check_hastype env p o uuu;
	  check_hastype env p' o' uuu
      | W_wrefl | W_Wrefl | W_Wsymm | W_Wtrans | W_wsymm | W_wtrans | W_wconv
      | W_wconveq | W_wpi1 | W_wpi2 | W_wlam | W_wl1 | W_wl2 | W_wev
      | W_wevt1 | W_wevt2 | W_wevf | W_wevo | W_wbeta | W_weta
	-> raise FalseWitness
     )
  | _ -> err env (get_pos p) ("expected a witness expression :  " ^ lf_expr_to_string p)


and check_object_equality env p o o' t =
  match unmark p with
  | APPLY(W wh, pargs) -> (
      match wh with
      | W_wbeta ->
	  let p1,p2 = args2 pargs in
	  let f,o1,t1',t2 = unpack_ev' o in
	  let t1,o2 = unpack_lambda' f in
	  if not (term_equiv t1 t1') then mismatch_term env (get_pos t1) t1 (get_pos t1') t1';
	  check_hastype env p1 o1 t1;
	  let env,p2',o2',t2' = open_context t1 (env,p2,o2,t2) in
	  check_hastype env p2' o2' t2';
	  let t2'' = apply_2 1 t2 o1 p1 in
	  if not (term_equiv t2'' t) then mismatch_term env (get_pos t2'') t2'' (get_pos t) t;
	  let o2' = apply_2 1 o2 o1 p1 in
	  if not (term_equiv o2' o') then mismatch_term env (get_pos o2') o2' (get_pos o') o'
      | W_wrefl -> (
	  let p,p' = args2 pargs in
	  check_hastype env p o t;
	  check_hastype env p' o' t;
	  if not (term_equiv o o') then mismatch_term env (get_pos o) o (get_pos o') o';
	 )
      | _ -> raise FalseWitness)
  | _ -> raise FalseWitness

let check (env:environment) (t:lf_type) =
  try
    match unmark t with
    | F_Apply(F_istype,[t]) -> check_istype env t
    | F_Apply(F_witnessed_istype,[w;t]) -> raise NotImplemented
    | F_Apply(F_witnessed_hastype,[w;o;t]) -> check_hastype env w o t
    | F_Apply(F_witnessed_type_equality,[w;t;t']) -> check_type_equality env w t t'
    | F_Apply(F_witnessed_object_equality,[w;o;o';t]) -> check_object_equality env w o o' t
    | _ -> err env (get_pos t) "expected a witnessed judgment"
  with
    FalseWitness -> err env (get_pos t) "incorrect witness"

(** Subordination *)

exception IncomparableKinds of lf_kind * lf_kind

let min_kind k l =
  match compare_kinds k l with
  | K_equal | K_less -> k
  | K_greater -> l
  | K_incomparable -> raise (IncomparableKinds (k,l))

let min_kind_option k l =
  match k,l with
  | None,None -> None
  | k,None -> k
  | None,l -> l
  | Some k, Some l -> Some (min_kind k l)

let rec min_type_kind t =
  match unmark t with
  | F_Singleton(x,t) -> min_type_kind t
  | F_Pi(v,t,u) -> min_type_kind u
  | F_Apply(h,args) -> ultimate_kind (tfhead_to_kind h)
  | F_Sigma(v,t,u) -> min_kind (min_type_kind t) (min_type_kind u)

let rec min_target_kind t =
  match unmark t with
  | F_Singleton (e,t) -> min_target_kind t
  | F_Pi(v,t,u) -> min_target_kind u
  | F_Apply(h,args) -> Some (ultimate_kind (tfhead_to_kind h))
  | F_Sigma(v,t,u) -> min_kind_option (min_target_kind t) (min_target_kind u)

(** Type checking and term_equiv routines. *)

let rec term_equivalence (env:environment) (x:lf_expr) (y:lf_expr) (t:lf_type) : unit =
  (* assume x and y have already been verified to be of type t *)
  (* see figure 11, page 711 [EEST] *)
  if !debug_mode then printf " term_equiv\n\t x=%a\n\t y=%a\n\t t=%a\n%!" _e x _e y _t t;
  (if try_alpha && term_equiv x y then () else
  match unmark t with
  | F_Singleton _ -> ()
  | F_Sigma (v,a,b) ->
      term_equivalence env (pi1 x) (pi1 y) a;
      term_equivalence env (pi2 x) (pi2 y) (subst_type (pi1 x) b)
  | F_Pi (v,a,b) ->
      let env = local_lf_bind env v a in
      let v = var_to_lf (VarRel 0) in
      let xres = apply_args (rel_shift_expr 1 x) (ARG(v,END)) in
      let yres = apply_args (rel_shift_expr 1 y) (ARG(v,END)) in
      term_equivalence env xres yres b
  | F_Apply(j,args) ->
      if j == F_uexp then (
	if !debug_mode then printf "warning: ulevel comparison judged true: %a = %a\n%!" _e x _e y;
       )
      else (
	let x = head_normalization env x in
	let y = head_normalization env y in
	if !debug_mode then printf "\t new x=%a\n\t new y=%a\n%!" _e x _e y;
	let t' = path_equivalence env x y in
	if !debug_mode then printf "\t new t'=%a\n\n%!" _t t';
	subtype env t' t			(* this was not spelled out in the paper, which concerned base types only *)
	  ));
  if !debug_mode then printf " term_equiv okay\n%!"

and path_equivalence (env:environment) (x:lf_expr) (y:lf_expr) : lf_type =
  (* assume x and y are head reduced *)
  (* see figure 11, page 711 [EEST] *)
  if !debug_mode then printf " path_equivalence\n\t x=%a\n\t y=%a\n%!" _e x _e y;
  let t =
  (
  match x,y with
  | (xpos,APPLY(head,args)), (ypos,APPLY(head',args')) -> (
      if head <> head' then raise TermEquivalenceFailure;
      let t = head_to_type env xpos head in
      let rec repeat t args_passed args args' =
	if !debug_mode then printf " path_equivalence repeat, head type = %a, args_passed = %a\n\targs = %a\n\targs' = %a\n%!" _t t _s args_passed _s args _s args';
        match t,args,args' with
        | (pos,F_Pi(v,a,b)), ARG(x,args), ARG(y,args') ->
            term_equivalence env x y a;
	    let b' = subst_type x b in
            repeat b' (ARG(x,args_passed)) args args'
        | (pos,F_Sigma(v,a,b)), CAR args, CAR args' ->
	    let args_passed' = CAR args_passed in
	    repeat a args_passed' args args'
        | (pos,F_Sigma(v,a,b)), CDR args, CDR args' ->
	    let b' = subst_car_passed_term pos head args_passed b in
	    let args_passed' = CDR args_passed in
	    repeat b' args_passed' args args'
        | t, END, END -> t
        | _ ->
	    if !debug_mode then printf " path_equivalence failure\n%!";
	    raise TermEquivalenceFailure
      in repeat t END args args')
  | _  ->
      if !debug_mode then printf " path_equivalence failure\n%!";
      raise TermEquivalenceFailure) in
  if !debug_mode then printf " path_equivalence okay, type = %a\n%!" _t t;
  t

and type_equivalence (env:environment) (t:lf_type) (u:lf_type) : unit =
  (* see figure 11, page 711 [EEST] *)
  (* assume t and u have already been verified to be types *)
  if !debug_mode then printf " type_equivalence\n\t t=%a\n\t u=%a\n%!" _t t _t u;
  if try_alpha && type_equiv t u then () else
  let (tpos,t0) = t in
  let (upos,u0) = u in
  try
    match t0, u0 with
    | F_Singleton a, F_Singleton b ->
        let (x,t) = strip_singleton a in
        let (y,u) = strip_singleton b in
        type_equivalence env t u;
        term_equivalence env x y t
    | F_Sigma(v,a,b), F_Sigma(w,c,d)
    | F_Pi(v,a,b), F_Pi(w,c,d) ->
        type_equivalence env a c;
        let env = local_lf_bind env v a in
        type_equivalence env b d
    | F_Apply(h,args), F_Apply(h',args') ->
        (* Here we augment the algorithm in the paper to handle the type families of LF. *)
        if not (h = h') then raise TypeEquivalenceFailure;
        let k = tfhead_to_kind h in
        let rec repeat (k:lf_kind) args args' : unit =
          match k,args,args' with
          | K_Pi(v,t,k), x :: args, x' :: args' ->
              term_equivalence env x x' t;
              repeat (subst_kind x k) args args'
          | ( K_expression | K_judgment | K_primitive_judgment | K_judged_expression ), [], [] -> ()
          | _ -> (trap(); raise Internal)
        in repeat k args args'
    | _ -> raise TypeEquivalenceFailure
  with TermEquivalenceFailure -> raise TypeEquivalenceFailure

and subtype (env:environment) (t:lf_type) (u:lf_type) : unit =
  (* assume t and u have already been verified to be types *)
  (* driven by syntax *)
  (* see figure 12, page 715 [EEST] *)
  if !debug_mode then printf " subtype\n\t t=%a\n\t u=%a\n%!" _t t _t u;
  let (tpos,t0) = t in
  let (upos,u0) = u in
  try
    match t0, u0 with
    | F_Singleton a, F_Singleton b ->
        let (x,t) = strip_singleton a in
        let (y,u) = strip_singleton b in
        type_equivalence env t u;
        term_equivalence env x y t
    | _, F_Singleton _ -> raise SubtypeFailure
    | F_Singleton a, _ ->
        let (x,t) = strip_singleton a in
        subtype env t u
    | F_Pi(x,a,b) , F_Pi(y,c,d) ->
        subtype env c a;                        (* contravariant *)
        subtype (local_lf_bind env x c) b d
    | F_Sigma(x,a,b) , F_Sigma(y,c,d) ->
        subtype env a c;                        (* covariant *)
        subtype (local_lf_bind env x a) b d
    | F_Apply(F_istype_witness,_), F_Apply(F_wexp,[])
    | F_Apply(F_hastype_witness,_), F_Apply(F_wexp,[])
    | F_Apply(F_type_equality_witness,_), F_Apply(F_wexp,[])
    | F_Apply(F_object_equality_witness,_), F_Apply(F_wexp,[]) -> ()
    | _ -> type_equivalence env (tpos,t0) (upos,u0)
  with TypeEquivalenceFailure -> raise SubtypeFailure

let is_subtype (env:environment) (t:lf_type) (u:lf_type) : bool =
  try subtype env t u; true
  with SubtypeFailure -> false

let rec is_product_type env t =
  match unmark t with
  | F_Pi _ -> true
  | F_Singleton(_,t) -> is_product_type env t
  | F_Sigma _ | F_Apply _ -> false

(** Type checking routines *)

let rec type_check (surr:surrounding) (env:environment) (e0:lf_expr) (t:lf_type) : lf_expr =
  (* assume t has been verified to be a type *)
  (* see figure 13, page 716 [EEST] *)
  (* we modify the algorithm to return a possibly modified expression e, with holes filled in by tactics *)
  let pos = get_pos t in
  match unmark e0, unmark t with
  | APPLY(TAC tac,args), _ -> (
      let pos = get_pos e0 in
      match show_tactic_result (apply_tactic surr env pos t args tac) with
      | TacticSuccess suggestion -> type_check surr env suggestion t
      | TacticFailure -> (* we may want the tactic itself to raise the error message, when tactics are chained *)
          raise (TypeCheckingFailure (env, surr, [
                               pos, "tactic failed: "^ lf_expr_to_string e0;
                               pos, "in hole of type\n\t"^lf_type_to_string t])))

  | LAMBDA(v,body), F_Pi(w,a,b) -> (* the published algorithm is not applicable here, since
                                   our lambda doesn't contain type information for the variable,
                                   and theirs does *)
      let surr = (S_body,Some e0,Some t) :: surr in
      let body = type_check surr (local_lf_bind env v a) body b in
      pos, LAMBDA(v,body)
  | LAMBDA _, F_Sigma _ ->
      raise (TypeCheckingFailure (env, surr, [
				  get_pos e0, "error: expected a pair but got a function:\n\t" ^ lf_expr_to_string e0]))
  | LAMBDA _, _ ->
      (* we don't have singleton kinds, so if t is definitionally equal to a product type, it already looks like one *)
      raise (TypeCheckingFailure (env, surr, [
				  get_pos t, "error: expected something of type\n\t" ^ lf_type_to_string t;
				  get_pos e0, "but got a function\n\t" ^ lf_expr_to_string e0]))
  | _, F_Sigma(w,a,b) -> (* The published algorithm omits this, correctly, but we want to
                            give advice to tactics for filling holes in [p], so we try type-directed
                            type checking as long as possible. *)
      let (x,y) = (pi1 e0,pi2 e0) in
      let x = type_check ((S_projection 1,Some e0,Some t) :: surr) env x a in
      let b = subst_type x b in
      let y = type_check ((S_projection 2,Some e0,Some t) :: surr) env y b in
      pos, CONS(x,y)

  | _, F_Apply(F_istype_witness, [t]) -> raise NotImplemented
  | _, F_Apply(F_hastype_witness, [o;t]) -> check_hastype env e0 o t; e0 (* should apply possible tactics somehow here *)
  | _, F_Apply(F_type_equality_witness,[t;t']) -> check_type_equality env e0 t t'; e0
  | _, F_Apply(F_object_equality_witness,[o;o';t]) -> check_object_equality env e0 o o' t; e0

  | _, _  ->
      let (e,s) = type_synthesis surr env e0 in
      if !debug_mode then printf " type_check\n\t e = %a\n\t s = %a\n\t t = %a\n%!" _e e _t s _t t;
      try
        subtype env s t;
        e
      with SubtypeFailure -> 
	mismatch_term_type_type env e0 (un_singleton s) t

and type_synthesis (surr:surrounding) (env:environment) (m:lf_expr) : lf_expr * lf_type =
  (* assume nothing *)
  (* see figure 13, page 716 [EEST] *)
  (* return a pair consisting of the original expression with any tactic holes filled in,
     and the synthesized type *)
  let pos = get_pos m in
  match unmark m with
  | LAMBDA _ -> err env pos ("function has no type: " ^ lf_expr_to_string m)
  | CONS(x,y) ->
      let x',t = type_synthesis surr env x in
      let y',u = type_synthesis surr env y in (pos,CONS(x',y')), (pos,F_Sigma(id "_",t,u))
  | APPLY(head,args) ->
      match head with
      | TAC _ -> err env pos "tactic found in context where no type advice is available"
      | _ -> ();
      let head_type =
	try
	  head_to_type env pos head 
	with Failure "nth" ->
	  printf "%a: head = %a, args = %a\n%!" _pos pos _h head _s args;
	  print_context None stdout env;
	  raise Internal
      in
      let args_passed = END in            (* we retain the arguments we've passed as a spine in reverse order *)
      let rec repeat i env head_type args_passed args = (
        match unmark head_type, args with
        | F_Pi(v,a',a''), ARG(m',args') ->
            let surr = (S_argument i,Some m,None) :: surr in
            let env = apply_ts_binder env i m in
            let m' = type_check surr env m' a' in
	    if !debug_mode then (
	      printf " type_synthesis repeat\n head= %a, i=%d, head_type=%a, args_passed=%a, args=%a\n%!" _h head i _t head_type _s args_passed _s args;
	      printf "      a'=%a a''=%a m'=%a\n%!" _t a' _t a'' _e m';
	     );
            let (args'',u) = repeat (i+1) env (subst_type m' a'') (ARG(m',args_passed)) args' in
            ARG(m',args''), u
        | F_Singleton(e,t), args -> repeat i env t args_passed args
        | F_Sigma(v,a,b), CAR args ->
            let (args',t) = repeat (i+1) env a (CAR args_passed) args in
            (CAR args', t)
        | F_Sigma(v,a,b), CDR args ->
            let b' = subst_car_passed_term pos head args_passed b in
            let (args',t) = repeat (i+1) env b' (CDR args_passed) args in
            (CDR args', t)
        | t, END -> END, (pos,t)
        | _, ARG(arg,_) ->
	    printf "%a: head= %a, args_passed= %a, args= %a\n%!" _pos pos _h head _s args_passed _s args;
	    err env (get_pos arg) "extra argument"
        | _, CAR _ -> err env pos ("pi1 expected a pair (3) but got " ^ lf_expr_to_string (with_pos pos (APPLY(head,reverse_spine args_passed))))
        | _, CDR _ -> err env pos "pi2 expected a pair (3)"
       )
      in
      let (args',t) = repeat 0 env head_type args_passed args in
      let e = pos, APPLY(head,args') in
      let t = with_pos_of t (F_Singleton(e,t)) in (* this isn't quite like the algorithm in the paper, but it seems to work *)
      e,t

exception InsubordinateKinds of lf_kind * lf_kind

let rec check_less_equal t u =
  match min_target_kind u with
  | None -> ()
  | Some l ->
      let rec repeat t =
	match unmark t with
	| F_Singleton(e,t) -> repeat t
	| F_Pi(v,t,u) -> repeat t ; repeat u
	| F_Apply(h,args) ->
	    let k = ultimate_kind (tfhead_to_kind h) in
	    (
	     match compare_kinds k l with
	     | K_incomparable | K_greater -> raise (InsubordinateKinds(k,l))
	     | K_equal | K_less -> ())
	| F_Sigma(v,t1,t2) -> check_less_equal t1 u; check_less_equal t2 u
      in
      repeat t

let type_validity (surr:surrounding) (env:environment) (t:lf_type) : lf_type =
  (* assume the kinds of constants, and the types in them, have been checked *)
  (* driven by syntax *)
  (* return the same type t, but with tactic holes replaced *)
  (* see figure 12, page 715 [EEST] *)
  let rec type_validity surr env t =
    let t0 = t in
    let (pos,t) = t
    in
    ( pos,
      match t with
      | F_Pi(v,t,u) ->
          let t = type_validity ((S_argument 1,None,Some t0) :: surr) env t in
          let u = type_validity ((S_argument 2,None,Some t0) :: surr) (local_lf_bind env v t) u in (
	  try
	    check_less_equal t u
	  with
	  | InsubordinateKinds(k,l) | IncomparableKinds(k,l) ->
	      raise (TypeCheckingFailure
		       (env, [], [
			get_pos t, "expected type of kind involving \"" ^ lf_kind_to_string k ^ "\"";
			get_pos u, "to be subordinate to type of kind involving \"" ^ lf_kind_to_string l ^ "\""])));
          F_Pi(v,t,u)
      | F_Sigma(v,t,u) ->
          let t = type_validity ((S_argument 1,None,Some t0) :: surr) env t in
          let u = type_validity ((S_argument 2,None,Some t0) :: surr) (local_lf_bind env v t) u in
          F_Sigma(v,t,u)
      | F_Apply(head,args) ->
          let kind =
	    try tfhead_to_kind head
	    with UndeclaredTypeConstant(pos,name) -> err env pos ("undeclared type constant: " ^ name)
	  in
          let rec repeat i env kind (args:lf_expr list) =
            match kind, args with
            | ( K_ulevel | K_primitive_judgment | K_expression | K_judgment | K_witnessed_judgment | K_judged_expression ), [] -> []
            | ( K_ulevel | K_primitive_judgment | K_expression | K_judgment | K_witnessed_judgment | K_judged_expression ), x :: args -> err env pos "at least one argument too many";
            | K_Pi(v,a,kind'), x :: args ->
                let x' = type_check ((S_argument i,None,Some t0) :: surr) env x a in
                x' :: repeat (i+1) env (subst_kind x' kind') args
            | K_Pi(_,a,_), [] -> errmissingarg env pos a
          in
          let args' = repeat 1 env kind args in
          F_Apply(head,args')
      | F_Singleton(x,t) ->
          let t = type_validity ((S_argument 2,None,Some t0) :: surr) env t in
          let x = type_check ((S_argument 1,None,Some t0) :: surr) env x t in                (* rule 46 *)
          F_Singleton(x,t)
     ) in
  type_validity surr env t

let type_synthesis = type_synthesis []

(** Normalization routines. *)

(* We may wish to put the normalization routines in another file. *)

let rec num_args t = match unmark t with
  | F_Pi(_,_,b) -> 1 + num_args b
  | _ -> 0

let term_normalization_ctr = new_counter()

let rec term_normalization (env:environment) (x:lf_expr) (t:lf_type) : lf_expr =
  (* see figure 9 page 696 [EEST] *)
  let (pos,t0) = t in
  match t0 with
  | F_Pi(v,a,b) ->
      let c = term_normalization_ctr() in
      let env = local_lf_bind env v a in
      if !debug_mode then printf "term_normalization(%d) x = %a\n%!" c _e x;
      let result = apply_args (rel_shift_expr 1 x) (ARG(var_to_lf (VarRel 0),END)) in (* optimization: if x is a LAMBDA, then get the body out *)
      let body = term_normalization env result b in
      let r = pos, LAMBDA(v,body) in
      if !debug_mode then printf "term_normalization(%d) r = %a\n%!" c _e result;
      r
  | F_Sigma(v,a,b) ->
      let pos = get_pos x in
      let p = x in
      let x = pi1 p in
      let y = pi2 p in
      let x = term_normalization env x a in
      let b = subst_type x b in
      let y = term_normalization env y b in
      pos, CONS(x,y)
  | F_Apply _ ->
      let x = head_normalization env x in
      let (x,t) = path_normalization env x in
      x
  | F_Singleton(x',t) -> term_normalization env x t

and path_normalization (env:environment) (x:lf_expr) : lf_expr * lf_type =
  (* returns the normalized term x and the inferred type of x *)
  (* see figure 9 page 696 [EEST] *)
  (* assume x is head normalized *)
  if !debug_mode then printf " path_normalization entering with x=%a\n%!" _e x;
  let pos = get_pos x in
  match unmark x with
  | LAMBDA _ -> err env pos "path_normalization encountered a function"
  | CONS _ -> err env pos "path_normalization encountered a pair"
  | APPLY(head,args) -> (
      if !debug_mode then printf "\thead=%a args=%a\n%!" _h head _s args;
      let t0 = head_to_type env pos head in
      let (t,args) =
        let args_passed = END in          (* we store the arguments we've passed in reverse order *)
        let rec repeat t args_passed args : lf_type * spine = (
	  if !debug_mode then printf " path_normalization repeat\n\tt=%a\n\targs_passed=%a\n\targs=%a\n%!" _e x _s args_passed _s args;
          match unmark t with
          | F_Pi(v,a,b) -> (
              match args with
              | END -> raise (TypeCheckingFailure (env, [], [
                                                    pos , "expected "^string_of_int (num_args t)^" more argument"^if num_args t > 1 then "s" else "";
                                                    (get_pos t0), (" using:\n\t"^lf_head_to_string head^" : "^lf_type_to_string t0)]))
              | CAR args -> err env pos "pi1 expected a pair (4)"
              | CDR args -> err env pos "pi2 expected a pair (4)"
              | ARG(x, args) ->
                  let b = subst_type x b in
                  let x = term_normalization env x a in
                  let (c,args) = repeat b (ARG(x,args_passed)) args in
                  (c, ARG(x,args)))
          | F_Singleton _ ->
	      if !debug_mode then printf "\tbad type t = %a\n%!" _t t;
	      print_context (Some 5) stdout env;
	      (trap(); raise Internal) (* x was head normalized, so any definition of head should have been unfolded *)
          | F_Sigma(v,a,b) -> (
              match args with
              | END -> (t,END)
              | CAR args ->
                  let (c,args) = repeat a (CAR args_passed) args in
                  (c, CAR args)
              | CDR args ->
                  let b = subst_car_passed_term pos head args_passed b in
                  let (c,args) = repeat b (CDR args_passed) args in
                  (c, CDR args)
              | ARG(x,_) -> err env (get_pos x) "unexpected argument")
          | F_Apply _ -> (
              match args with
              | END -> (t,END)
              | CAR args -> err env pos "pi1 expected a pair (5)"
              | CDR args -> err env pos "pi2 expected a pair (5)"
              | ARG(x,args) -> err env (get_pos x) "unexpected argument")
	 ) in
	repeat t0 args_passed args in
      ((pos,APPLY(head,args)), t))

let rec type_normalization (env:environment) (t:lf_type) : lf_type =
  (* see figure 9 page 696 [EEST] *)
  let (pos,t0) = t in
  let t = match t0 with
  | F_Pi(v,a,b) ->
      let a' = type_normalization env a in
      let b' = type_normalization (local_lf_bind env v a) b in
      F_Pi(v,a',b')
  | F_Sigma(v,a,b) ->
      let a' = type_normalization env a in
      let b' = type_normalization (local_lf_bind env v a) b in
      F_Sigma(v,a',b')
  | F_Apply(head,args) ->
      let kind = tfhead_to_kind head in
      let args =
        let rec repeat env kind (args:lf_expr list) =
          match kind, args with
          | ( K_ulevel | K_primitive_judgment | K_expression | K_judgment | K_witnessed_judgment | K_judged_expression ), [] -> []
          | ( K_ulevel | K_primitive_judgment | K_expression | K_judgment | K_witnessed_judgment | K_judged_expression ), x :: args -> err env pos "too many arguments"
          | K_Pi(v,a,kind'), x :: args ->
              term_normalization env x a ::
<<<<<<< HEAD
              repeat env (subst_kind (v,x) kind') args
=======
              repeat env (subst_kind x kind') args
>>>>>>> 4301f657
          | K_Pi(_,a,_), [] -> errmissingarg env pos a
        in repeat env kind args
      in F_Apply(head,args)
  | F_Singleton(x,t) ->
      F_Singleton( term_normalization env x t, type_normalization env t )
  in (pos,t)

(*
  Local Variables:
  compile-command: "make -C .. src/lfcheck.cmo "
  End:
 *)<|MERGE_RESOLUTION|>--- conflicted
+++ resolved
@@ -807,11 +807,7 @@
           | ( K_ulevel | K_primitive_judgment | K_expression | K_judgment | K_witnessed_judgment | K_judged_expression ), x :: args -> err env pos "too many arguments"
           | K_Pi(v,a,kind'), x :: args ->
               term_normalization env x a ::
-<<<<<<< HEAD
-              repeat env (subst_kind (v,x) kind') args
-=======
               repeat env (subst_kind x kind') args
->>>>>>> 4301f657
           | K_Pi(_,a,_), [] -> errmissingarg env pos a
         in repeat env kind args
       in F_Apply(head,args)
